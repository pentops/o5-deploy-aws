package main

import (
	"context"
	"fmt"
	"net"
	"net/http"
	"os"

	"github.com/aws/aws-sdk-go-v2/config"
	"github.com/aws/aws-sdk-go-v2/service/s3"
	"github.com/pentops/log.go/log"
	"github.com/pentops/o5-deploy-aws/awsinfra"
	"github.com/pentops/o5-deploy-aws/deployer"
	"github.com/pentops/o5-deploy-aws/github"
	"github.com/pentops/o5-deploy-aws/japi"
	"github.com/pentops/o5-deploy-aws/protoread"
	"github.com/pentops/o5-deploy-aws/service"
	"github.com/pentops/o5-go/deployer/v1/deployer_spb"
	"github.com/pentops/o5-go/deployer/v1/deployer_tpb"
	"github.com/pentops/o5-go/environment/v1/environment_pb"
	"github.com/pentops/o5-go/github/v1/github_pb"
	"github.com/pentops/o5-go/messaging/v1/messaging_tpb"
	"github.com/pressly/goose"
	"golang.org/x/sync/errgroup"
	"google.golang.org/grpc"
	"google.golang.org/grpc/reflection"
	"gopkg.daemonl.com/envconf"
)

var Version string

func main() {
	ctx := context.Background()
	ctx = log.WithFields(ctx, map[string]interface{}{
		"application": "o5-deploy-aws",
		"version":     Version,
	})

	args := os.Args[1:]
	if len(args) == 0 {
		args = append(args, "serve")
	}

	switch args[0] {
	case "serve":
		if err := runServe(ctx); err != nil {
			log.WithError(ctx, err).Error("Failed to serve")
			os.Exit(1)
		}

	case "registry":
		if err := runRegistry(ctx); err != nil {
			log.WithError(ctx, err).Error("Failed to serve")
			os.Exit(1)
		}

	case "migrate":
		if err := runMigrate(ctx); err != nil {
			log.WithError(ctx, err).Error("Failed to migrate")
			os.Exit(1)
		}

	default:
		log.WithField(ctx, "command", args[0]).Error("Unknown command")
		os.Exit(1)
	}
}

func runMigrate(ctx context.Context) error {
	var config = struct {
		MigrationsDir string `env:"MIGRATIONS_DIR" default:"./ext/db"`
	}{}

	if err := envconf.Parse(&config); err != nil {
		return fmt.Errorf("failed to parse config: %w", err)
	}

	db, err := service.OpenDatabase(ctx)
	if err != nil {
		return err
	}

	return goose.Up(db, "/migrations")
}

func runRegistry(ctx context.Context) error {
	type envConfig struct {
		RegistryPort   int    `env:"REGISTRY_PORT" default:""`
		RegistryBucket string `env:"REGISTRY_BUCKET" default:""`
	}
	cfg := envConfig{}
	if err := envconf.Parse(&cfg); err != nil {
		return err
	}

	awsConfig, err := config.LoadDefaultConfig(ctx)
	if err != nil {
		return fmt.Errorf("failed to load configuration: %w", err)
	}

	s3Client := s3.NewFromConfig(awsConfig)
	handler, err := japi.NewRegistry(ctx, s3Client, cfg.RegistryBucket)
	if err != nil {
		return err
	}

	httpServer := &http.Server{
		Addr:    fmt.Sprintf(":%d", cfg.RegistryPort),
		Handler: handler,
	}
	log.WithField(ctx, "port", cfg.RegistryPort).Info("Begin Registry Server")

	go func() {
		<-ctx.Done()
		httpServer.Shutdown(ctx) // nolint:errcheck
	}()

	return httpServer.ListenAndServe()

}
<<<<<<< HEAD

func runServe(ctx context.Context) error {
	type envConfig struct {
		ConfigFile string `env:"CONFIG_FILE"`
		WorkerPort int    `env:"WORKER_PORT" default:"8081"`

		RegistryPort   int    `env:"REGISTRY_PORT" default:""`
		RegistryBucket string `env:"REGISTRY_BUCKET" default:""`

=======
*/

func runServe(ctx context.Context) error {
	type envConfig struct {
		ConfigFile         string `env:"CONFIG_FILE"`
		Port               int    `env:"PORT" default:"8081"`
>>>>>>> ba6ae67e
		DeployerAssumeRole string `env:"DEPLOYER_ASSUME_ROLE"`
		CFTemplates        string `env:"CF_TEMPLATES"`
		CallbackARN        string `env:"CALLBACK_ARN"`
	}

	cfg := envConfig{}
	if err := envconf.Parse(&cfg); err != nil {
		return err
	}

	log.WithField(ctx, "PORT", cfg.Port).Info("Boot")

	awsConfig, err := config.LoadDefaultConfig(ctx)
	if err != nil {
		return fmt.Errorf("failed to load configuration: %w", err)
	}

	s3Client := s3.NewFromConfig(awsConfig)

	configFile := &github_pb.DeployerConfig{}
	if err := protoread.PullAndParse(ctx, s3Client, cfg.ConfigFile, configFile); err != nil {
		return err
	}

	environments := []*environment_pb.Environment{}

	for _, envConfigFile := range configFile.TargetEnvironments {
		env := &environment_pb.Environment{}
		if err := protoread.PullAndParse(ctx, s3Client, envConfigFile, env); err != nil {
			return err
		}

		environments = append(environments, env)
	}

	db, err := service.OpenDatabase(ctx)
	if err != nil {
		return err
	}

	pgStore, err := deployer.NewPostgresStateStore(db, environments)
	if err != nil {
		return err
	}

	clientSet := &awsinfra.ClientSet{
		AssumeRoleARN: cfg.DeployerAssumeRole,
		AWSConfig:     awsConfig,
	}

	awsInfraRunner := awsinfra.NewInfraWorker(clientSet, pgStore)
	awsInfraRunner.CallbackARNs = []string{cfg.CallbackARN}

<<<<<<< HEAD
	deploymentWorker, err := deployer.NewDeployerWorker(pgStore)
	if err != nil {
		return err
	}

	deploymentManager, err := deployer.NewTrigger(pgStore, cfg.CFTemplates, s3Client)
=======
	deploymentQuerier := deployer.NewDeploymentQuerier(pgStore)

	deploymentManager, err := deployer.NewDeploymentManager(pgStore, cfg.CFTemplates, s3Client)
>>>>>>> ba6ae67e
	if err != nil {
		return err
	}

	log.Debug(ctx, "Got DB")

	githubClient, err := github.NewEnvClient(ctx)
	if err != nil {
		return err
	}

	refLookup := RefLookup(configFile.Refs)

	githubWorker, err := github.NewWebhookWorker(
		db,
		githubClient,
		deploymentManager,
		refLookup,
	)
	if err != nil {
		return err
	}

<<<<<<< HEAD
	eg, ctx := errgroup.WithContext(ctx)
	eg.Go(func() error {
		grpcServer := grpc.NewServer()
		github_pb.RegisterWebhookTopicServer(grpcServer, githubWorker)
		deployer_tpb.RegisterAWSCommandTopicServer(grpcServer, awsInfraRunner)
		deployer_tpb.RegisterDeployerTopicServer(grpcServer, deploymentWorker)
		messaging_tpb.RegisterRawMessageTopicServer(grpcServer, awsInfraRunner)
=======
	grpcServer := grpc.NewServer()

	github_pb.RegisterWebhookTopicServer(grpcServer, githubWorker)
	deployer_tpb.RegisterAWSCommandTopicServer(grpcServer, awsInfraRunner)
	deployer_tpb.RegisterDeployerTopicServer(grpcServer, deploymentManager)
	deployer_spb.RegisterDeploymentQueryServiceServer(grpcServer, deploymentQuerier)
	messaging_tpb.RegisterRawMessageTopicServer(grpcServer, awsInfraRunner)
>>>>>>> ba6ae67e

		reflection.Register(grpcServer)

<<<<<<< HEAD
		lis, err := net.Listen("tcp", fmt.Sprintf(":%d", cfg.WorkerPort))
		if err != nil {
			return err
		}
		log.WithField(ctx, "port", cfg.WorkerPort).Info("Begin Worker Server")
		go func() {
			<-ctx.Done()
			grpcServer.GracefulStop() // nolint:errcheck
		}()
=======
	lis, err := net.Listen("tcp", fmt.Sprintf(":%d", cfg.Port))
	if err != nil {
		return err
	}

	log.WithField(ctx, "public port", cfg.Port).Info("Begin Public Server")
	closeOnContextCancel(ctx, grpcServer)
>>>>>>> ba6ae67e

		return grpcServer.Serve(lis)
	})

	if cfg.RegistryPort != 0 {
		eg.Go(func() error {
			handler, err := japi.NewRegistry(ctx, s3Client, cfg.RegistryBucket)
			if err != nil {
				return err
			}

			httpServer := &http.Server{
				Addr:    fmt.Sprintf(":%d", cfg.RegistryPort),
				Handler: handler,
			}
			log.WithField(ctx, "port", cfg.RegistryPort).Info("Begin Registry Server")

			go func() {
				<-ctx.Done()
				httpServer.Shutdown(ctx) // nolint:errcheck
			}()

			return httpServer.ListenAndServe()
		})
	}

	return eg.Wait()
}

type RefLookup []*github_pb.RefLink

func (rl RefLookup) PushTargets(push *github_pb.PushMessage) []string {
	environments := []string{}
	for _, r := range rl {
		if r.Owner != push.Owner {
			continue
		}

		if r.Repo != push.Repo {
			continue
		}

		if r.RefMatch != push.Ref {
			continue
		}

		environments = append(environments, r.Targets...)
	}
	return environments
}<|MERGE_RESOLUTION|>--- conflicted
+++ resolved
@@ -119,7 +119,6 @@
 	return httpServer.ListenAndServe()
 
 }
-<<<<<<< HEAD
 
 func runServe(ctx context.Context) error {
 	type envConfig struct {
@@ -129,25 +128,16 @@
 		RegistryPort   int    `env:"REGISTRY_PORT" default:""`
 		RegistryBucket string `env:"REGISTRY_BUCKET" default:""`
 
-=======
-*/
-
-func runServe(ctx context.Context) error {
-	type envConfig struct {
-		ConfigFile         string `env:"CONFIG_FILE"`
-		Port               int    `env:"PORT" default:"8081"`
->>>>>>> ba6ae67e
 		DeployerAssumeRole string `env:"DEPLOYER_ASSUME_ROLE"`
 		CFTemplates        string `env:"CF_TEMPLATES"`
 		CallbackARN        string `env:"CALLBACK_ARN"`
 	}
-
 	cfg := envConfig{}
 	if err := envconf.Parse(&cfg); err != nil {
 		return err
 	}
 
-	log.WithField(ctx, "PORT", cfg.Port).Info("Boot")
+	log.WithField(ctx, "PORT", cfg.WorkerPort).Info("Boot")
 
 	awsConfig, err := config.LoadDefaultConfig(ctx)
 	if err != nil {
@@ -190,18 +180,12 @@
 	awsInfraRunner := awsinfra.NewInfraWorker(clientSet, pgStore)
 	awsInfraRunner.CallbackARNs = []string{cfg.CallbackARN}
 
-<<<<<<< HEAD
 	deploymentWorker, err := deployer.NewDeployerWorker(pgStore)
 	if err != nil {
 		return err
 	}
 
 	deploymentManager, err := deployer.NewTrigger(pgStore, cfg.CFTemplates, s3Client)
-=======
-	deploymentQuerier := deployer.NewDeploymentQuerier(pgStore)
-
-	deploymentManager, err := deployer.NewDeploymentManager(pgStore, cfg.CFTemplates, s3Client)
->>>>>>> ba6ae67e
 	if err != nil {
 		return err
 	}
@@ -225,7 +209,6 @@
 		return err
 	}
 
-<<<<<<< HEAD
 	eg, ctx := errgroup.WithContext(ctx)
 	eg.Go(func() error {
 		grpcServer := grpc.NewServer()
@@ -233,19 +216,9 @@
 		deployer_tpb.RegisterAWSCommandTopicServer(grpcServer, awsInfraRunner)
 		deployer_tpb.RegisterDeployerTopicServer(grpcServer, deploymentWorker)
 		messaging_tpb.RegisterRawMessageTopicServer(grpcServer, awsInfraRunner)
-=======
-	grpcServer := grpc.NewServer()
-
-	github_pb.RegisterWebhookTopicServer(grpcServer, githubWorker)
-	deployer_tpb.RegisterAWSCommandTopicServer(grpcServer, awsInfraRunner)
-	deployer_tpb.RegisterDeployerTopicServer(grpcServer, deploymentManager)
-	deployer_spb.RegisterDeploymentQueryServiceServer(grpcServer, deploymentQuerier)
-	messaging_tpb.RegisterRawMessageTopicServer(grpcServer, awsInfraRunner)
->>>>>>> ba6ae67e
 
 		reflection.Register(grpcServer)
 
-<<<<<<< HEAD
 		lis, err := net.Listen("tcp", fmt.Sprintf(":%d", cfg.WorkerPort))
 		if err != nil {
 			return err
@@ -255,15 +228,6 @@
 			<-ctx.Done()
 			grpcServer.GracefulStop() // nolint:errcheck
 		}()
-=======
-	lis, err := net.Listen("tcp", fmt.Sprintf(":%d", cfg.Port))
-	if err != nil {
-		return err
-	}
-
-	log.WithField(ctx, "public port", cfg.Port).Info("Begin Public Server")
-	closeOnContextCancel(ctx, grpcServer)
->>>>>>> ba6ae67e
 
 		return grpcServer.Serve(lis)
 	})
